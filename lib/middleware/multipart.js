--- conflicted
+++ resolved
@@ -39,11 +39,7 @@
  *
  * Options:
  *
-<<<<<<< HEAD
  *   - `limit`  byte limit defaulting to none
-=======
- *   - `limit`  byte limit defaulting to "20mb"
->>>>>>> 3a5c56f1
  *
  * @param {Object} options
  * @return {Function}

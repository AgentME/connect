
/*!
 * Ext JS Connect 0.0.1
 * Copyright(c) 2010 Ext JS, Inc.
 * MIT Licensed
 */

/**
 * Framework version.
 */

exports.version = '0.0.1';

require('./proto');

/**
 * Module dependencies.
 */

var sys = require('sys'),
    url = require('url'),
    path = require('path'),
    http = require('http');

// Response extensions

require('./response');

// chdir to CONNECT_CWD when present

if (process.env.CONNECT_CWD) {
    process.chdir(process.env.CONNECT_CWD);
}

// Runtime environment

var envName = process.env.CONNECT_ENV || 'development';

// Path to configuration module

var configPath = path.join(process.cwd(), 'config', envName);

// Connect environment configuration.

var env;
try {
    env = exports.env = require(configPath);
} catch (err) {
    env = exports.env = {};
}

// Defaults

env.name = envName;
env.port = env.port || process.env.CONNECT_SOCKET || 3000;

/**
 * Initialize a middleware Layer with the given
 * configuration object supporting the following keys:
 *
 *   - provider   name of provider middleware packaged with Connect
 *   - filter     name of filter middleware packaged with Connect
 *   - module     object responding to the "handle" method to provide your own middleware
 *   - param      single argument passed to the "setup" method when present
 *   - params     array of arguments passed to the "setup" method when present
 *
 * @param  {Object} config
 * @api private
 */

function Layer(config) {
    if (!(config.provider || config.filter || config.module)) {
        throw new Error("Must provide either 'provider', 'filter', or 'module' in layer config");
    }

    if (config.provider) {
        config.module = require("./providers/" + config.provider);
        this.name = config.provider;
    }
    else if (config.filter) {
        config.module = require("./filters/" + config.filter);
        this.name = config.filter;
    }

    if (config.module.name) {
        this.name = config.module.name;
    }

    if (config.param) {
        config.params = [config.param];
    }

    if (config.module instanceof Server) {
        this.handle = config.module.handle;
    }

    this.mixin(config.module);

    this.route = config.route || this.route;
    
    // Routes must always end in a slash, let's do it for the user.
    if (this.route[this.route.length - 1] !== '/') {
        this.route = this.route + "/";
    }
    
    this.config = config;

    config.params = config.params || [];
    config.params.unshift(env);

    if (this.setup) {
        this.setup.apply(this, config.params);
    }
};

Layer.prototype = {
    name: 'unnamed',
    route: '/',

    /**
     * Default layer handle; warns about missing handle method,
     * and proceeds down the stack.
     */

    handle: function handle(err, req, res, next) {
        sys.debug("Warning: " + this.name + " middleware is missing handle");
        next();
    }
};

/**
 * Setup the given middleware configurations.
 *
 * The first value in each configuration array
 * may be an string or array of paths to match,
 * followed by the module object or name. All additional
 * arguments are passed to the optional setup function.
 *
 *   Connect.run(
 *      { filter: "log" },
 *      { provider: "static", param: __dirname + '/public' }
 *   )
 *
 * @param  {Array} middleware
 * @return {Server}
 * @api public
 */

function Server(configs) {
    this.stack = [];
    configs.forEach(function(config) {
<<<<<<< HEAD
        if (config.routes) {
            config.routes.forEach(function (route) {
                config.route = route;
                stack.push(new Layer(config));
            });
            return;
        }
        stack.push(new Layer(config));
    });

    // Call the parent constructor
=======
        this.stack.push(new Layer(config));
    }, this);
>>>>>>> 06701c88
    http.Server.call(this, this.handle);
}

sys.inherits(Server, http.Server);

/**
 * Listen on the given port number,
 * defaults to the current environment's port.
 *
 * @param  {Number} port
 * @return {Server}
 * @api public
 */

Server.prototype.listen = function listen(port) {
    this.port = port || env.port;
    sys.puts("Connect server listening on port " + this.port);
    http.Server.prototype.listen.call(this, this.port);
    return this;
};

/**
 * Handle server requests, punting them down
 * the middleware stack.
 *
 * @api private
 */

Server.prototype.handle = function handle(err, req, res, outerNext) {
    if (arguments.length < 4) {
        res = req;
        req = err;
        err = null;
    }

    var url = req.url,
        stack = this.stack,
        index = 0;
    
    if (url[url.length - 1] !== '/') {
        url += '/';
    }

    function next(error, request, response) {
        var layer = stack[index++];

        // The arguments to next are optional, fall back to last value.
        if (error === undefined) {
            error = err;
        }
        if (request === undefined) {
            request = req;
        }
        if (response === undefined) {
            response = res;
        }

        // If we reached the end of the chain...
        if (!layer) {
            // ... and we're part of a bigger chain then forward to it.
            if (outerNext) {
                outerNext(error, request, response);
                return;
            }

            // Otherwise send a proper error message to the browser.
            if (error) {
                response.simpleBody(500, 'Internal Server Error');
            } else {
                response.simpleBody(404, 'Cannot find ' + url);
            }
            return;
        }
        
        // Skip this layer if the route doesn't match.
        if (url.indexOf(layer.route) !== 0) {
            next();
            return;
        }

        // Call the layer handler
        try {
            // Trim off the part of the url that matches the route
            req.url = url.substr(layer.route.length - 1);
            
            layer.handle(error, request, response, next);
        } catch (err) {
            next(err);
        }
    }
    next(null, req, res);
};

/**
 * Shortcut for new connect.Server().
 *
 * @param  {Array} middleware
 * @return {Server}
 * @api public
 */

exports.createServer = function createServer(middleware){
    return new Server(middleware);
};

exports.Server = Server;<|MERGE_RESOLUTION|>--- conflicted
+++ resolved
@@ -147,24 +147,13 @@
  */
 
 function Server(configs) {
-    this.stack = [];
+    // Stack-up the config.
+    var stack = this.stack = [];
     configs.forEach(function(config) {
-<<<<<<< HEAD
-        if (config.routes) {
-            config.routes.forEach(function (route) {
-                config.route = route;
-                stack.push(new Layer(config));
-            });
-            return;
-        }
         stack.push(new Layer(config));
     });
-
-    // Call the parent constructor
-=======
-        this.stack.push(new Layer(config));
-    }, this);
->>>>>>> 06701c88
+    
+    // Call the parent constructor.
     http.Server.call(this, this.handle);
 }
 
